<<<<<<< HEAD
0.6.4 (2019-12-31)
=======
0.6.5 (YYYY-MM-DD)
------------------
- [ ] Remove accuracy threshold
- [ ] Log all metrics
- [ ] Set default metric to F1 macro
- [ ] Add experiment results to repository
- [x] Save classification prediction probabilities to file

0.6.4 (2019-12-30)
>>>>>>> 375fa624
------------------
- Show table of models instead of dropdown
- Visualize val performance
- Create predict dataset set if possible
- Create Caladrius Dataset using Digital Globe images for Sint Maarten
- Remove accuracy threshold

0.6.3 (2019-12-22)
------------------
- evaluate random model
- evaluate label average model

0.6.2 (2019-11-30)
------------------
- use [bulma](https://bulma.io/) ui
- refactor d3
- add authentication
- modularize the UI components
- calculate model accuracy based on threshold
- added terms and conditions

0.6.1 (2019-11-22)
------------------
- Integrated formatters for Python ([Black](https://black.readthedocs.io/en/stable/) and [flake8](https://gitlab.com/pycqa/flake8)) and javascript/css/html/json ([Prettier](https://prettier.io/))
- Enforced formatters using [husky](https://github.com/typicode/husky), [lint-staged](https://github.com/okonet/lint-staged) and [pre-commit](https://pre-commit.com/)
- Fixed bugs in interface
- Create/Download Report

0.6.0 (2019-10-14)
------------------
- Added interface backend to access model and dataset
- Interface allows switching models via dropdown
- Removed builds from conda env file
- Removed yarn dependency
- Updated Docker image

0.5.0 (2019-09-22)
------------------
- Added `accuracy_threshold` as input argument
- Fixed batch size 1 bugs
- Removed setup tools installation process
- Increased verbosity of `sint_maarten_2017.py`
- Switched to miniconda
- Updated Docker image

0.4.0 (2019-07-19)
------------------
- Refactored interface to use React components

0.3.1 (2019-08-12)
------------------
- When creating the individual building images using `caladrius_data`,
  now checks for overlap between different drone images and selects the
  best option, discarding any with <90% good pixels

0.3.0 (2019-06-06)
------------------
- Refactored `caladrius_data` entrypoint so that user must specify which
  components of the data preparation should be run
- Added an option to perform a reverse geocode query for building addresses

0.2.1 (2019-04-09)
------------------
- Added administrative region information to the geojson file used for the visualization

0.2.0 (2019-04-09)
------------------
- Made Caladrius an installable Python package
- Restructured project and placed all Python package and interface files
  in the `caladrius` directory
- Created entrypoints `caladrius_data` for creating the dataset
  and `caladrius` for running the model

0.1.1 (2019-03-31)
------------------
- Added a `maxDataPoints` parameter to `run.py`, which limits the size of the
  data sample. To be used primarily for debugging on non-production machines.

0.1.0 (2019-03-22)
------------------
- Initial version<|MERGE_RESOLUTION|>--- conflicted
+++ resolved
@@ -1,16 +1,12 @@
-<<<<<<< HEAD
-0.6.4 (2019-12-31)
-=======
 0.6.5 (YYYY-MM-DD)
 ------------------
-- [ ] Remove accuracy threshold
-- [ ] Log all metrics
-- [ ] Set default metric to F1 macro
-- [ ] Add experiment results to repository
+- [x] Remove accuracy threshold
+- [x] Log all metrics
+- [x] Set default metric to F1 macro
+- [x] Add experiment results to repository
 - [x] Save classification prediction probabilities to file
 
 0.6.4 (2019-12-30)
->>>>>>> 375fa624
 ------------------
 - Show table of models instead of dropdown
 - Visualize val performance
