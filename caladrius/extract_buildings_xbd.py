import os
import sys
import argparse
import glob
import json
import numpy as np

import pandas as pd
from pandas.io.json import json_normalize
import rasterio

from tqdm import tqdm

import rasterio.mask
import rasterio.features
import rasterio.warp

from shutil import move, rmtree

import shapely.wkt
import logging

logger = logging.getLogger(__name__)
logging.getLogger("fiona").setLevel(logging.ERROR)
logging.getLogger("fiona.collection").setLevel(logging.ERROR)
logging.getLogger("rasterio").setLevel(logging.ERROR)
logging.getLogger("PIL.PngImagePlugin").setLevel(logging.ERROR)


def damage_quantifier(category, label_type):
    """
    Assign value based on damage category.
    Args:
        category (str):damage category

    Returns (float): value of damage

    """
    if label_type == "classification":
        damage_dict = {
            "no-damage": 0,
            "minor-damage": 1,
            "major-damage": 2,
            "destroyed": 3,
        }
        return damage_dict[category]

    elif label_type == "regression":
        stats = {
            "none": {"mean": 0.2, "std": 0.2},
            "partial": {"mean": 0.55, "std": 0.15},
            "significant": {"mean": 0.85, "std": 0.15},
        }

        if category == "no-damage":
            value = np.random.normal(stats["none"]["mean"], stats["none"]["std"])
        elif category == "minor-damage":
            value = np.random.normal(stats["partial"]["mean"], stats["partial"]["std"])
        else:
            value = np.random.normal(
                stats["significant"]["mean"], stats["significant"]["std"]
            )

        return np.clip(value, 0.0, 1.0)


def makesquare(minx, miny, maxx, maxy, extension_factor=20):
    """
    Create polygon that is a square around the building and adds a certain area around the building
    Args:
        minx (float): min x coordinate of bounding box
        miny (float): min y coordinate of bounding box
        maxx (float): max x coordinate of bounding box
        maxy (float): max y coordinate of bounding box
        extension_factor (float): How much space should be added around the building. 20 refers to 5% added to each side

    Returns:
        geoms (list of dicts): geometry object with polygon coordinates
    """
    rangeX = maxx - minx
    rangeY = maxy - miny

    # Set image to a square if not square
    if rangeX == rangeY:
        pass
    elif rangeX > rangeY:
        difference_range = rangeX - rangeY
        miny -= difference_range / 2
        maxy += difference_range / 2
    elif rangeX < rangeY:
        difference_range = rangeY - rangeX
        minx -= difference_range / 2
        maxx += difference_range / 2
    else:
        pass

    # update ranges
    rangeX = maxx - minx
    rangeY = maxy - miny

    # add some extra border
    minx -= rangeX / extension_factor
    maxx += rangeX / extension_factor
    miny -= rangeY / extension_factor
    maxy += rangeY / extension_factor
    geoms = [
        {
            "type": "MultiPolygon",
            "coordinates": [
                [[[minx, miny], [minx, maxy], [maxx, maxy], [maxx, miny], [minx, miny]]]
            ],
        }
    ]

    return geoms


def saveImage(image, transform, out_meta, folder, name, path_temp_data):
    """
    Saves the cropped building to a file
    Args:
        image: rasterio mask object that contains the image
        transform: transformation for mapping pixels from whole image to cropped building
        out_meta: meta information of image
        folder (str): which folder image is located. Either "before" or "after"
        name (str): image name

    Returns:
        file_path (str): path where image is saved
    """
    out_meta.update(
        {
            "driver": "PNG",
            "height": image.shape[1],
            "width": image.shape[2],
            "transform": transform,
        }
    )
    directory = os.path.join(path_temp_data, folder)
    os.makedirs(directory, exist_ok=True)
    file_path = os.path.join(directory, name)
    with rasterio.open(file_path, "w", **out_meta) as dest:
        dest.write(image)
    return file_path


def getImage(
    source_image, geometry, moment, name, path_temp_data, nonzero_pixel_threshold=0.90
):
    """
    Retrieves an image and calls the function saveImage() to save the image
    Args:
        source_image (str): path where image is saved
        geometry: coordinates of bounding box that should be cropped
        moment (str): "before" or "after"
        name (str): name with which the image with the cropped building should be saved
        nonzero_pixel_threshold (float): Fraction of image pixels that must be non-zero
    """
    with rasterio.open(source_image) as source:
        image, transform = rasterio.mask.mask(source, geometry, crop=True)
        out_meta = source.meta.copy()
        good_pixel_frac = np.count_nonzero(image) / image.size
        if np.sum(image) > 0 and good_pixel_frac > nonzero_pixel_threshold:
            return saveImage(image, transform, out_meta, moment, name, path_temp_data)
        return None


def splitDatapoints(
    filepath_labels,
    path_output,
    path_temp_data,
    train_split=0.8,
    validation_split=0.1,
    test_split=0.1,
):
    """
    Split the dataset in train, validation and test set and move all the images to its corresponding folder.
    Args:
        filepath_labels (str): path where labels.txt is saved, which contains the image names of all buildings and their damage score.

    Returns:

    """
    if train_split + validation_split + test_split != 1:
        logger.info("Fractions of train, validation and test set must add up to one")
        return

    with open(filepath_labels) as file:
        datapoints = file.readlines()

    allIndexes = list(range(len(datapoints)))

    # make sure training,validation and testing set are random partitions of the data
    np.random.shuffle(allIndexes)

    training_offset = int(len(allIndexes) * train_split)
    validation_offset = int(len(allIndexes) * (train_split + validation_split))

    training_indexes = allIndexes[:training_offset]
    validation_indexes = allIndexes[training_offset:validation_offset]
    testing_indexes = allIndexes[validation_offset:]

    split_mappings = {
        "train": [datapoints[i] for i in training_indexes],
        "validation": [datapoints[i] for i in validation_indexes],
        "test": [datapoints[i] for i in testing_indexes],
    }

    for split in split_mappings:
        # make directory for train, validation and test set
        split_filepath = os.path.join(path_output, split)
        os.makedirs(split_filepath, exist_ok=True)

        split_labels_file = os.path.join(split_filepath, "labels.txt")

        split_before_directory = os.path.join(split_filepath, "before")
        os.makedirs(split_before_directory, exist_ok=True)

        split_after_directory = os.path.join(split_filepath, "after")
        os.makedirs(split_after_directory, exist_ok=True)

        with open(split_labels_file, "w+") as split_file:
            for datapoint in tqdm(split_mappings[split]):
                datapoint_name = datapoint.split(" ")[0]

                before_src = os.path.join(path_temp_data, "before", datapoint_name)
                after_src = os.path.join(path_temp_data, "after", datapoint_name)

                before_dst = os.path.join(split_before_directory, datapoint_name)
                after_dst = os.path.join(split_after_directory, datapoint_name)

                # move the files from the temp folder to the final folder
                move(before_src, before_dst)
                move(after_src, after_dst)

                split_file.write(datapoint)

    # remove the folder with temporary files
    rmtree(path_temp_data)

    return split_mappings


def createDatapoints(
    df,
    path_images_before,
    path_images_after,
    path_temp_data,
    label_type,
    list_damage_types,
    ext_factor,
):
    """
    Loops through all the building polygons and calls functions which create an image per polygon.
    Args:
        path_temp_data:
        df (pd.DataFrame): dataframe which contains all the needed info from the labels
        path_images_before (str): path where before images are saved
        path_images_after (str): path where after images are saved
        list_damage_types (list): accepted damage types of buildings
    """

    # total number of buildings pre+post
    logger.info("Feature Size {}".format(len(df)))

    before_files = [
        os.path.join(path_images_before, before_file)
        for before_file in os.listdir(path_images_before)
    ]
    before_files.sort()
    filepath_labels = os.path.join(path_temp_data, "labels.txt")
    with open(filepath_labels, "w+") as labels_file:
        count = 0

        for index, row in tqdm(df.iterrows(), total=df.shape[0]):

            # filter based on damage. Only accept described damage types. Un-classified is filtered out
            damage = row["_damage"]
            if damage not in list_damage_types:
                continue

            # pre geom
            # .bounds gives the bounding box around the polygon defined in row['geometry_pre']
            bounds_pre = row["geometry_pre"].bounds
            geoms_pre = makesquare(*bounds_pre, extension_factor=ext_factor)

            # post geom
            bounds_post = row["geometry_post"].bounds
            geoms_post = makesquare(*bounds_post, extension_factor=ext_factor)

            # identify data point
            objectID = row["OBJECTID"]

            try:
                # call function to crop the image to the building, which in turn calls function to save the cropped image
                before_file = getImage(
                    os.path.join(path_images_before, row["file_pre"]),
                    geoms_pre,
                    "before",
                    "{}.png".format(objectID),
                    path_temp_data,
                )
                after_file = getImage(
                    os.path.join(path_images_after, row["file_post"]),
                    geoms_post,
                    "after",
                    "{}.png".format(objectID),
                    path_temp_data,
                )
                if (
                    (before_file is not None)
                    and os.path.isfile(before_file)
                    and (after_file is not None)
                    and os.path.isfile(after_file)
                ):
                    labels_file.write(
                        "{0}.png {1:.4f}\n".format(
                            objectID, damage_quantifier(damage, label_type)
                        )
                    )
                    count += 1
            except ValueError:  # as ve
                continue

    logger.info("Created {} Datapoints".format(count))
    return filepath_labels


def xbd_preprocess(json_labels_path, output_folder, disaster_types=None):
    """
    Read labels and transform to dataframe with one row per building and needed additional information
    Args:
        json_labels_path: path to folder where labels (json files) are saved
        output_folder: path to folder where to save the dataframe
        disaster_names: names of disasters to include
        disaster_types: types of disasters to include
    Returns:
        df (pd.DataFrame): dataframe containing all the polygons with related information
    """
    json_files = os.listdir(json_labels_path)

    # if we only want to take into account certain types or occurences of disasters
    # might be a faster way to do this though..
    if disaster_types:
        disaster_types_list = [item for item in disaster_types.split(",")]
        json_files_selection = [
            j for j in json_files if any(d in j for d in disaster_types_list)
        ]
        if len(json_files_selection) == 0:
            logger.info("No files match your disaster types")
    else:
        json_files_selection = json_files
    json_files_selection.sort()

    post_df = pd.DataFrame()
    pre_df = pd.DataFrame()

    for file in json_files_selection:
        json_file = os.path.join(json_labels_path, file)
        with open(json_file, "r") as f:
            data = json.load(f)

        # create one row per entry in features, xy. So one row per building
        df_temp = json_normalize(data["features"], "xy")

        # No buildings on image
        if df_temp.empty:
            continue

        # if pre file, only get coordinates for creating before image stamps
        elif "pre" in file:
            df_temp["file_pre"] = file[0:-4] + "png"
            # wkt/geomotry_pre contains the coordinates
            df_temp = df_temp.rename(
                columns={
                    "wkt": "geometry_pre",
                    "properties.feature_type": "feature_type",
                }
            )
            pre_df = pre_df.append(
                df_temp[["geometry_pre", "file_pre"]], ignore_index=True
            )
            # continue

        # post file, get all relevant info
        elif "post" in file:
            # geometry_post is the polygon, feature_type the type of object (mostly "building"), damage_cat the
            # damage category and uid the unique id of the property
            df_temp["build_num"] = range(0, len(df_temp))
            df_temp = df_temp.rename(
                columns={
                    "wkt": "geometry_post",
                    "properties.feature_type": "feature_type",
                    "properties.subtype": "_damage",
                    "properties.uid": "uid",
                }
            )
            df_temp.insert(1, "file_post", file[0:-4] + "png", True)

            post_df = post_df.append(df_temp, ignore_index=True)

    # concatenate pre and post
    df = pd.concat([pre_df, post_df], axis=1)

    # wkt is a certain format to represent vector geometry and this is the format saved in the json file
    # use shapely to transform string into geometry object. With this you can e.g. calculate the area.
    if "geometry_pre" in df.columns:
        df["geometry_pre"] = df["geometry_pre"].apply(lambda x: shapely.wkt.loads(x))
    if "geometry_post" in df.columns:
        df["geometry_post"] = df["geometry_post"].apply(lambda x: shapely.wkt.loads(x))
    df.insert(
        0,
        "OBJECTID",
        df["file_post"].str.split("post").str[0] + df["build_num"].map(str),
        True,
    )

    # df.insert(0, "OBJECTID", range(0, df.shape[0]), True)

    # save the information, such that the building image names can later be related to the disaster etc.
    df.to_csv(os.path.join(output_folder, "building_information.csv"))

    return df


def create_folders(input_folder, output_folder):

    # supported damage types. These are the xBD classification.
    # xBD also contains the category "un-classified" but we want them to be ignored, so not in this list
    # DAMAGE_TYPES = ["destroyed", "major-damage", "minor-damage", "no-damage"]

    BEFORE_FOLDER = os.path.join(input_folder, "Before")
    AFTER_FOLDER = os.path.join(input_folder, "After")
    JSON_FOLDER = os.path.join(input_folder, "labels")
<<<<<<< HEAD

    # if only a folder 'images' exists, move all images to before/after folders and delete it
    IMAGES_FOLDER = os.path.join(input_folder, "images")
    if not os.path.exists(BEFORE_FOLDER) and os.path.exists(IMAGES_FOLDER):
        os.makedirs(BEFORE_FOLDER, exist_ok=True)
        os.makedirs(AFTER_FOLDER, exist_ok=True)
        for file in glob.glob(IMAGES_FOLDER+'/*_pre_*.png'):
            move(file, BEFORE_FOLDER)
        for file in glob.glob(IMAGES_FOLDER+'/*_post_*.png'):
            move(file, AFTER_FOLDER)
        rmtree(IMAGES_FOLDER)
=======
>>>>>>> 05cf5208

    # output
    os.makedirs(output_folder, exist_ok=True)

    # cache
    TEMP_DATA_FOLDER = os.path.join(output_folder, "temp")
    os.makedirs(TEMP_DATA_FOLDER, exist_ok=True)

    return BEFORE_FOLDER, AFTER_FOLDER, JSON_FOLDER, TEMP_DATA_FOLDER


def main():
    logging.basicConfig(
        handlers=[
            logging.FileHandler(os.path.join(".", "run.log")),
            logging.StreamHandler(sys.stdout),
        ],
        level=logging.DEBUG,
        format="%(asctime)s %(name)s %(levelname)s %(message)s",
    )

    parser = argparse.ArgumentParser(
        formatter_class=argparse.ArgumentDefaultsHelpFormatter
    )

    parser.add_argument(
        "--run-all",
        action="store_true",
        default=False,
        help="Run all of the steps: create and split image stamps, "
        "query for addresses, and create information file for the "
        "report. Overrides individual step flags.",
    )
    parser.add_argument(
        "--create-image-stamps",
        action="store_true",
        default=False,
        help="For each building shape, creates a before and after "
        "image stamp for the learning model, and places them "
        "in the approriate directory (train, validation, or test)",
    )

    parser.add_argument(
        "--input",
        # required=True,
        default=os.path.join("../data", "xBD"),
        metavar="/path/to/dataset",
        help="Full path to the directory with /Before , /After and /labels",
    )

    parser.add_argument(
        "--output",
        # required=True,
        default=os.path.join("../data", "xBD_buildings"),
        metavar="/path/to/output",
        help="Full path to the directory where the output should be saved",
    )

    parser.add_argument(
        "--damage",
        # required=True,
        default=["destroyed", "major-damage", "minor-damage", "no-damage"],
        metavar="damage_types",
        help="List of accepted damage types. Exclude the ones that you don't want, e.g. un-classified",
    )

    parser.add_argument(
        "--disaster-names",
        default=None,
        type=str,
        metavar="disaster_types",
        help="List of disasters to be included, as a delimited string. E.g. 'typhoon','flood' This can be types or specific occurences, as long as the json and image files contain these names.",
<<<<<<< HEAD
    )

    parser.add_argument(
        "--disaster-types",
        default=None,
        type=str,
        metavar="disaster-types",
        help="List of disaster_types to be included, as a delimited string. E.g. 'wind', 'flooding'.",
=======
>>>>>>> 05cf5208
    )

    parser.add_argument(
        "--label-type",
        default="regression",
        type=str,
        choices=["regression", "classification"],
        metavar="label_type",
        help="How the damage label should be produced, on a continuous scale or in classes.",
    )

    parser.add_argument(
        "--train",
        default=0.8,
        type=float,
        # choices=Range(0.0,1.0),
        metavar="train_split",
        help="Fraction of data that should be labelled as training data",
    )

    parser.add_argument(
        "--val",
        default=0.1,
        type=float,
        # choices=Range(0.0, 1.0),
        metavar="val_split",
        help="Fraction of data that should be labelled as training data",
    )

    parser.add_argument(
        "--test",
        default=0.1,
        type=float,
        # choices=Range(0.0, 1.0),
        metavar="test_split",
        help="Fraction of data that should be labelled as training data",
    )

    parser.add_argument(
        "--extfactor",
        default=20,
        type=float,
        metavar="extfactor",
        help="Factor by which the bounding box should be extended. added width=origwidth/extfactor",
    )

    args = parser.parse_args()

    if args.create_image_stamps or args.run_all:
        logger.info("Creating training dataset.")
        BEFORE_FOLDER, AFTER_FOLDER, JSON_FOLDER, TEMP_DATA_FOLDER = create_folders(
            args.input, args.output
        )
        df = xbd_preprocess(JSON_FOLDER, args.output, disaster_types=args.disaster)
        LABELS_FILE = createDatapoints(
            df,
            BEFORE_FOLDER,
            AFTER_FOLDER,
            TEMP_DATA_FOLDER,
            args.label_type,
            args.damage,
            args.extfactor,
        )
        splitDatapoints(
            LABELS_FILE,
            args.output,
            TEMP_DATA_FOLDER,
            train_split=args.train,
            validation_split=args.val,
            test_split=args.test,
        )
    else:
        logger.info("Skipping creation of training dataset.")


if __name__ == "__main__":
    main()<|MERGE_RESOLUTION|>--- conflicted
+++ resolved
@@ -432,20 +432,17 @@
     BEFORE_FOLDER = os.path.join(input_folder, "Before")
     AFTER_FOLDER = os.path.join(input_folder, "After")
     JSON_FOLDER = os.path.join(input_folder, "labels")
-<<<<<<< HEAD
 
     # if only a folder 'images' exists, move all images to before/after folders and delete it
     IMAGES_FOLDER = os.path.join(input_folder, "images")
     if not os.path.exists(BEFORE_FOLDER) and os.path.exists(IMAGES_FOLDER):
         os.makedirs(BEFORE_FOLDER, exist_ok=True)
         os.makedirs(AFTER_FOLDER, exist_ok=True)
-        for file in glob.glob(IMAGES_FOLDER+'/*_pre_*.png'):
+        for file in glob.glob(IMAGES_FOLDER + "/*_pre_*.png"):
             move(file, BEFORE_FOLDER)
-        for file in glob.glob(IMAGES_FOLDER+'/*_post_*.png'):
+        for file in glob.glob(IMAGES_FOLDER + "/*_post_*.png"):
             move(file, AFTER_FOLDER)
         rmtree(IMAGES_FOLDER)
-=======
->>>>>>> 05cf5208
 
     # output
     os.makedirs(output_folder, exist_ok=True)
@@ -518,7 +515,6 @@
         type=str,
         metavar="disaster_types",
         help="List of disasters to be included, as a delimited string. E.g. 'typhoon','flood' This can be types or specific occurences, as long as the json and image files contain these names.",
-<<<<<<< HEAD
     )
 
     parser.add_argument(
@@ -527,8 +523,6 @@
         type=str,
         metavar="disaster-types",
         help="List of disaster_types to be included, as a delimited string. E.g. 'wind', 'flooding'.",
-=======
->>>>>>> 05cf5208
     )
 
     parser.add_argument(
