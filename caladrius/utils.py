import os
import sys
import time
import argparse
import pickle
import logging
import re
import json

import torch

NEURAL_MODELS = ["inception", "light", "probability"]
STATISTICAL_MODELS = ["average", "random"]

# logging

logging.getLogger("Fiona").setLevel(logging.ERROR)
logging.getLogger("fiona.collection").setLevel(logging.ERROR)
logging.getLogger("rasterio").setLevel(logging.ERROR)
logging.getLogger("PIL.PngImagePlugin").setLevel(logging.ERROR)


class dotdict(dict):
    """
    a dictionary that supports dot notation
    as well as dictionary access notation
    usage: d = dotdict() or d = dotdict({'val1':'first'})
    set attributes: d.val2 = 'second' or d['val2'] = 'second'
    get attributes: d.val2 or d['val2']
    """

    __getattr__ = dict.__getitem__
    __setattr__ = dict.__setitem__
    __delattr__ = dict.__delitem__

    def __init__(self, dct):
        super().__init__()
        for key, value in dct.items():
            if hasattr(value, "keys"):
                value = dotdict(value)
            self[key] = value


def make_directory(directoryPath):
    if not os.path.isdir(directoryPath):
        os.makedirs(directoryPath)
    return directoryPath


def save_obj(obj, path):
    with open(path, "wb") as f:
        pickle.dump(obj, f, pickle.HIGHEST_PROTOCOL)


def load_obj(path):
    with open(path, "rb") as f:
        return pickle.load(f)


def readable_float(number):
    return round(float(number), 4)


def dynamic_report_key(label, prefix, condition):
    return "{}{}".format((prefix + "_model_") if condition else "", label)


def run_name_type(run_name):
    run_name = str(run_name)
    pattern = re.compile(r"^[a-zA-Z0-9_\.]{3,30}$")
    if not pattern.match(run_name):
        raise argparse.ArgumentTypeError(
            "Run name can contain only "
            + "alphanumeric, underscore (_) and dot (.) characters. "
            + "Must be at least 3 characters and at most 30 characters long."
        )
    return run_name


def configuration():
    parser = argparse.ArgumentParser(
        formatter_class=argparse.ArgumentDefaultsHelpFormatter
    )

    # General arguments
    parser.add_argument(
        "--checkpoint-path",
        type=str,
        default=os.path.join(".", "runs"),
        help="output path",
    )
    parser.add_argument(
        "--data-path",
        type=str,
        default=os.path.join(".", "data", "Sint-Maarten-2017"),
        help="data path",
    )
    parser.add_argument(
        "--label-file", type=str, default="labels.txt", help="filename of labels",
    )
    parser.add_argument(
        "--run-name",
        type=run_name_type,
        default="{:.0f}".format(time.time()),
        help="name to identify execution",
    )
    parser.add_argument(
        "--log-step",
        type=int,
        default=10,
        help="batch step size for logging information",
    )
    parser.add_argument(
        "--number-of-workers",
        type=int,
        default=8,
        help="number of threads used by data loader",
    )
    parser.add_argument(
        "--model-type",
        type=str,
        default=NEURAL_MODELS[0],
        choices=NEURAL_MODELS + STATISTICAL_MODELS,
        help="type of model",
    )

    parser.add_argument(
        "--disable-cuda", action="store_true", help="disable the use of CUDA"
    )
    parser.add_argument(
        "--cuda-device", type=int, default=0, help="specify which GPU to use"
    )
    parser.add_argument("--torch-seed", type=int, help="set a torch seed", default=42)

    parser.add_argument(
        "--input-size",
        type=int,
        default=32,
        help="extent of input layer in the network",
    )
    parser.add_argument(
        "--number-of-epochs",
        type=int,
        default=100,
        help="number of epochs for training",
    )
    parser.add_argument(
        "--batch-size", type=int, default=32, help="batch size for training"
    )
    parser.add_argument(
        "--learning-rate", type=float, default=0.001, help="learning rate for training"
    )

    parser.add_argument(
        "--test",
        action="store_true",
        default=False,
        help="test the model on the test set instead of training",
    )
    parser.add_argument(
        "--inference",
        action="store_true",
        default=False,
        help="test and use the model on the inference set instead of training",
    )
    parser.add_argument(
        "--max-data-points",
        default=None,
        type=int,
        help="limit the total number of data points used, for debugging on GPU-less laptops",
    )
    parser.add_argument(
        "--output-type",
        type=str,
        default="regression",
        choices=["regression", "classification"],
        help="choose if want regression or classification model",
    )
    parser.add_argument(
<<<<<<< HEAD
        "--number-classes", type=int, default=4,
    )

    parser.add_argument(
        "--test-epoch",
        default=False,
        action="store_true",
        help="If true, run model on test set every epoch. For research purposes.",
    )

    parser.add_argument(
        "--sample-data",
        default=False,
        action="store_true",
        help="If true, resample data such that classes are balanced. For research purposes.",
    )

    parser.add_argument(
        "--weighted-loss",
        default=False,
        action="store_true",
        help="If True, the loss will be weighted according to the amount of data per damage category",
    )

    parser.add_argument(
        "--freeze",
        default=False,
        action="store_true",
        help="If true, Inception part will not be retrained.",
    )

    parser.add_argument(
        "--no-augment",
        default=False,
        action="store_true",
        help="If False, no augmentations will be applied to the data.",
    )

    parser.add_argument(
        "--augment-type",
        type=str,
        default="original",
        choices=["original", "paper", "equalization"],
        help="choose which data augmentation steps should be applied",
    )

    parser.add_argument(
        "--save-all",
        default=False,
        action="store_true",
        help="If True, whole model will be saved not only state dict. Only for testing purposes",
=======
        "--selection-metric",
        type=str,
        default="f1_macro",
        choices=[
            "recall_micro",
            "recall_macro",
            "precision_macro",
            "f1_macro",
            "recall_weighted",
            "precision_weighted",
            "f1_weighted",
        ],
        help="choose metric to use for tracking best model",
>>>>>>> ae34fbee
    )

    args = parser.parse_args()

    arg_vars = vars(args)
    arg_vars["model_name"] = arg_vars["run_name"]

    if args.torch_seed is not None:
        torch.manual_seed(arg_vars["torch_seed"])
    else:
        arg_vars["torch_seed"] = torch.initial_seed()

    if args.max_data_points is not None:
        arg_vars["run_name"] = "{}_max_data_points_{}".format(
            arg_vars["run_name"], arg_vars["max_data_points"]
        )

    arg_vars[
        "model_directory"
    ] = "{}-input_size_{}-learning_rate_{}-batch_size_{}".format(
        arg_vars["run_name"],
        arg_vars["input_size"],
        arg_vars["learning_rate"],
        arg_vars["batch_size"],
    )

    arg_vars["checkpoint_path"] = make_directory(
        os.path.join(arg_vars["checkpoint_path"], arg_vars["model_directory"])
    )
    arg_vars["prediction_path"] = make_directory(
        os.path.join(arg_vars["checkpoint_path"], "predictions")
    )
    arg_vars["model_path"] = os.path.join(
        arg_vars["checkpoint_path"], "best_model_wts.pkl"
    )
    arg_vars["run_report_path"] = os.path.join(
        arg_vars["checkpoint_path"], "run_report.json"
    )
    arg_vars["statistical_model"] = arg_vars["model_type"] in STATISTICAL_MODELS
    arg_vars["neural_model"] = arg_vars["model_type"] in NEURAL_MODELS

    if torch.cuda.is_available() and not arg_vars["disable_cuda"]:
        arg_vars["device"] = torch.device("cuda:{}".format(arg_vars["cuda_device"]))
    else:
        arg_vars["device"] = torch.device("cpu")

    return args


def load_run_report(run_report_path):
    run_report_json = dotdict({})
    if os.path.exists(run_report_path):
        with open(run_report_path, "r") as run_report_file:
            run_report_json = json.load(run_report_file)
            run_report_json = dotdict(run_report_json)
            run_report_json.device = torch.device(run_report_json.device)
    return run_report_json


def save_run_report(run_report_json):
    run_report_json.device = str(run_report_json.device)
    with open(run_report_json.run_report_path, "w") as run_report_file:
        json.dump(run_report_json, run_report_file, indent=4)


def attach_exception_hook(logger):
    def exception_logger(exceptionType, exceptionValue, exceptionTraceback):
        logger.error(
            "Uncaught Exception",
            exc_info=(exceptionType, exceptionValue, exceptionTraceback),
        )

    return exception_logger


def create_logger(module_name):
    args = configuration()

    debug_filehandler = logging.FileHandler(
        os.path.join(args.checkpoint_path, "run_debug.log")
    )
    info_filehandler = logging.FileHandler(
        os.path.join(args.checkpoint_path, "run_info.log")
    )

    formatter = logging.Formatter("%(asctime)s %(name)s %(levelname)s %(message)s")
    debug_filehandler.setFormatter(formatter)
    info_filehandler.setFormatter(formatter)

    debug_filehandler.setLevel(logging.DEBUG)
    info_filehandler.setLevel(logging.INFO)

    streamhandler = logging.StreamHandler(sys.stdout)
    streamhandler.setFormatter(formatter)
    streamhandler.setLevel(logging.DEBUG)

    logger = logging.getLogger(module_name)

    logger.addHandler(debug_filehandler)
    logger.addHandler(info_filehandler)
    logger.addHandler(streamhandler)

    logger.setLevel(logging.DEBUG)

    return logger<|MERGE_RESOLUTION|>--- conflicted
+++ resolved
@@ -176,60 +176,12 @@
         choices=["regression", "classification"],
         help="choose if want regression or classification model",
     )
-    parser.add_argument(
-<<<<<<< HEAD
+
+    parser.add_argument(
         "--number-classes", type=int, default=4,
     )
 
     parser.add_argument(
-        "--test-epoch",
-        default=False,
-        action="store_true",
-        help="If true, run model on test set every epoch. For research purposes.",
-    )
-
-    parser.add_argument(
-        "--sample-data",
-        default=False,
-        action="store_true",
-        help="If true, resample data such that classes are balanced. For research purposes.",
-    )
-
-    parser.add_argument(
-        "--weighted-loss",
-        default=False,
-        action="store_true",
-        help="If True, the loss will be weighted according to the amount of data per damage category",
-    )
-
-    parser.add_argument(
-        "--freeze",
-        default=False,
-        action="store_true",
-        help="If true, Inception part will not be retrained.",
-    )
-
-    parser.add_argument(
-        "--no-augment",
-        default=False,
-        action="store_true",
-        help="If False, no augmentations will be applied to the data.",
-    )
-
-    parser.add_argument(
-        "--augment-type",
-        type=str,
-        default="original",
-        choices=["original", "paper", "equalization"],
-        help="choose which data augmentation steps should be applied",
-    )
-
-    parser.add_argument(
-        "--save-all",
-        default=False,
-        action="store_true",
-        help="If True, whole model will be saved not only state dict. Only for testing purposes",
-=======
         "--selection-metric",
         type=str,
         default="f1_macro",
@@ -243,7 +195,56 @@
             "f1_weighted",
         ],
         help="choose metric to use for tracking best model",
->>>>>>> ae34fbee
+    )
+
+    parser.add_argument(
+        "--test-epoch",
+        default=False,
+        action="store_true",
+        help="If true, run model on test set every epoch. For research purposes.",
+    )
+
+    parser.add_argument(
+        "--sample-data",
+        default=False,
+        action="store_true",
+        help="If true, resample data such that classes are balanced. For research purposes.",
+    )
+
+    parser.add_argument(
+        "--weighted-loss",
+        default=False,
+        action="store_true",
+        help="If True, the loss will be weighted according to the amount of data per damage category",
+    )
+
+    parser.add_argument(
+        "--freeze",
+        default=False,
+        action="store_true",
+        help="If true, Inception part will not be retrained.",
+    )
+
+    parser.add_argument(
+        "--no-augment",
+        default=False,
+        action="store_true",
+        help="If False, no augmentations will be applied to the data.",
+    )
+
+    parser.add_argument(
+        "--augment-type",
+        type=str,
+        default="original",
+        choices=["original", "paper", "equalization"],
+        help="choose which data augmentation steps should be applied",
+    )
+
+    parser.add_argument(
+        "--save-all",
+        default=False,
+        action="store_true",
+        help="If True, whole model will be saved not only state dict. Only for testing purposes",
     )
 
     args = parser.parse_args()
