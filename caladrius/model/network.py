--- conflicted
+++ resolved
@@ -43,15 +43,6 @@
             for params in child.parameters():
                 params.requires_grad = True
         ct.append(name)
-
-<<<<<<< HEAD
-=======
-    # To view which layers are freeze and which layers are not freezed:
-    # for name, child in model_conv.named_children():
-    #     for name_2, params in child.named_parameters():
-    #         logger.debug("{}, {}".format(name_2, params.requires_grad))
-
->>>>>>> 545e380f
     return model_conv
 
 
@@ -151,11 +142,7 @@
             # final layer with one output which is the amount of damage from 0 to 1
             self.output = nn.Linear(hidden, 1)
         elif output_type == "classification":
-<<<<<<< HEAD
             self.output = nn.Linear(hidden, n_classes)
-=======
-            self.output = self.output = nn.Linear(hidden, n_classes)
->>>>>>> 545e380f
 
     def forward(self, image_1, image_2):
         """
