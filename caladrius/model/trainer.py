--- conflicted
+++ resolved
@@ -57,24 +57,13 @@
 
         # define the loss measure
         if self.output_type == "regression":
-<<<<<<< HEAD
             self.model = SiameseNetwork()
-            self.criterion = nnloss.MSELoss()
-        elif self.output_type == "classification":
-            self.number_classes = args.number_classes
-            self.model = SiameseNetwork(
-                output_type=self.output_type,
-                n_classes=self.number_classes,
-                freeze=self.freeze,
-=======
             self.criterion = nnloss.MSELoss()
             self.model = network_architecture_class()
         elif self.output_type == "classification":
-            self.criterion = nnloss.CrossEntropyLoss()
-            self.n_classes = 4  # replace by args
+            self.number_classes = args.number_classes
             self.model = network_architecture_class(
                 output_type=self.output_type, n_classes=self.n_classes
->>>>>>> ae34fbee
             )
             self.criterion = nnloss.CrossEntropyLoss()
 
@@ -85,13 +74,11 @@
             self.model = torch.nn.DataParallel(self.model)
 
         for s in ("train", "validation", "test", "inference"):
-<<<<<<< HEAD
-            self.transforms[s] = get_pretrained_iv3_transforms(
-                s, self.no_augment, self.augment_type
-            )
-=======
             self.transforms[s] = network_architecture_transforms(s)
->>>>>>> ae34fbee
+            # handle imbalance
+            # self.transforms[s] = get_pretrained_iv3_transforms(
+            #     s, self.no_augment, self.augment_type
+            # )
 
         logger.debug("Num params: {}".format(len([_ for _ in self.model.parameters()])))
 
@@ -208,10 +195,6 @@
 
         return outputs, preds
 
-<<<<<<< HEAD
-    @profile
-    def run_epoch(self, epoch, loader, phase="train", train_set=None):
-=======
     def run_epoch(
         self,
         epoch,
@@ -220,7 +203,6 @@
         train_set=None,
         selection_metric="recall_micro",
     ):
->>>>>>> ae34fbee
         """
         Run one epoch of the model
         Args:
@@ -240,21 +222,11 @@
         if phase == "train":
             self.model.train()  # Set model to training mode
 
-<<<<<<< HEAD
         # to check if weights are changing with inception freezed
         # print('print inception weight and last layer of inception (which should be retrained):')
         # print(self.model.left_network.Mixed_7c.branch3x3dbl_3b.conv.weight[0][0])
-        #
         # print(self.model.left_network.fc.weight)
-
-        running_loss = 0.0
-        running_corrects = 0
-        running_n = 0.0
-
-        rolling_eval = RollingEval()
-=======
         rolling_eval = RollingEval(self.output_type)
->>>>>>> ae34fbee
 
         prediction_file = self.create_prediction_file(phase, epoch)
 
@@ -289,14 +261,9 @@
                     loss.backward()
                     self.optimizer.step()
 
-<<<<<<< HEAD
-                # if not (phase == "train"):
-                if self.model_type != "probability":
-=======
                 if self.model_type == "probability":
                     output_probability_list.extend(outputs.tolist())
                 else:
->>>>>>> ae34fbee
                     prediction_file.writelines(
                         [
                             "{} {} {}\n".format(*line)
@@ -306,26 +273,6 @@
                                 preds.view(-1).tolist(),
                             )
                         ]
-<<<<<<< HEAD
-                    )
-                else:
-                    output_probability_list.extend(outputs.tolist())
-                rolling_eval.add(labels, preds)
-
-            running_loss += loss.item() * image1.size(0)
-            # running_n is the number of images in current epoch so far
-            # divide loss and accuracy by this to get average loss and accuracy
-            running_n += image1.size(0)
-            if self.output_type == "regression":
-                running_corrects += (
-                    (outputs - labels.data)
-                    .abs()
-                    .le(
-                        self.train_accuracy_threshold
-                        if phase == "train"
-                        else self.test_accuracy_threshold
-=======
->>>>>>> ae34fbee
                     )
 
                 batch_loss = loss.item()
@@ -424,12 +371,8 @@
 
         return epoch_loss, epoch_main_metric
 
-<<<<<<< HEAD
     @profile
-    def train(self, run_report, datasets, number_of_epochs):
-=======
     def train(self, run_report, datasets, number_of_epochs, selection_metric):
->>>>>>> ae34fbee
         """
         Train the model
         Args:
@@ -445,7 +388,6 @@
         testrunning_set, testrunning_loader = datasets.load("test")
 
         self.define_loss(train_set)
-
         best_validation_score, best_model_wts = (
             0.0,
             copy.deepcopy(self.model.state_dict()),
@@ -458,15 +400,9 @@
         run_report.train_loss = []
         run_report.train_score = []
         run_report.validation_loss = []
-<<<<<<< HEAD
-        run_report.validation_accuracy = []
-        run_report.testrunning_loss = []
-        run_report.testrunning_accuracy = []
+        run_report.validation_score = []
 
         # class_weights = compute_class_weights(train_set)
-=======
-        run_report.validation_score = []
->>>>>>> ae34fbee
 
         for epoch in range(1, number_of_epochs + 1):
             # train network
@@ -543,18 +479,9 @@
         Returns:
             run_report (dict): configuration parameters for testing with testing statistics
         """
-<<<<<<< HEAD
-        is_statistical_model = self.model_type not in ["siamese", "probability"]
-        # Has to be changed back
-        # if is_statistical_model:
-        #     train_set, _ = datasets.load("train")
-        # else:
-        if not is_statistical_model:
-=======
         if self.is_statistical_model:
             train_set, _ = datasets.load("train")
         else:
->>>>>>> ae34fbee
             self.model.load_state_dict(
                 torch.load(self.model_path, map_location=self.device)
             )
@@ -571,11 +498,7 @@
             1,
             test_loader,
             phase="test",
-<<<<<<< HEAD
-            train_set=None,  # Has to be changed back train_set if is_statistical_model else None,
-=======
             train_set=train_set if self.is_statistical_model else None,
->>>>>>> ae34fbee
         )
         run_report[
             dynamic_report_key("test_loss", self.model_type, self.is_statistical_model)
