--- conflicted
+++ resolved
@@ -36,11 +36,11 @@
         self.lr = args.learning_rate
         self.output_type = args.output_type
 
-        network_architecture_class = LightSiameseNetwork
-        network_architecture_transforms = get_light_siamese_transforms
-        if args.model_type == "inception":
-            network_architecture_class = InceptionSiameseNetwork
-            network_architecture_transforms = get_pretrained_iv3_transforms
+        network_architecture_class = InceptionSiameseNetwork
+        network_architecture_transforms = get_pretrained_iv3_transforms
+        if args.model_type == "light":
+            network_architecture_class = LightSiameseNetwork
+            network_architecture_transforms = get_light_siamese_transforms
 
         # define the loss measure
         if self.output_type == "regression":
@@ -171,15 +171,7 @@
         if phase == "train":
             self.model.train()  # Set model to training mode
 
-<<<<<<< HEAD
         rolling_eval = RollingEval(self.output_type)
-=======
-        running_loss = 0.0
-        running_corrects = 0
-        running_n = 0.0
-
-        rolling_eval = RollingEval()
->>>>>>> 375fa624
 
         prediction_file = self.create_prediction_file(phase, epoch)
 
@@ -212,35 +204,22 @@
                     loss.backward()
                     self.optimizer.step()
 
-<<<<<<< HEAD
-                prediction_file.writelines(
-                    [
-                        "{} {} {}\n".format(*line)
-                        for line in zip(
-                            filename, labels.view(-1).tolist(), preds.view(-1).tolist()
-                        )
-                    ]
-                )
+                if self.model_type == "probability":
+                    output_probability_list.extend(outputs.tolist())
+                else:
+                    prediction_file.writelines(
+                        [
+                            "{} {} {}\n".format(*line)
+                            for line in zip(
+                                filename,
+                                labels.view(-1).tolist(),
+                                preds.view(-1).tolist(),
+                            )
+                        ]
+                    )
 
                 batch_loss = loss.item()
                 batch_score = rolling_eval.add(labels, preds, batch_loss)
-=======
-                if not (phase == "train"):
-                    if self.model_type != "probability":
-                        prediction_file.writelines(
-                            [
-                                "{} {} {}\n".format(*line)
-                                for line in zip(
-                                    filename,
-                                    labels.view(-1).tolist(),
-                                    preds.view(-1).tolist(),
-                                )
-                            ]
-                        )
-                    else:
-                        output_probability_list.extend(outputs.tolist())
-                rolling_eval.add(labels, preds)
->>>>>>> 375fa624
 
             if idx % self.log_step == 0:
                 logger.debug(
@@ -289,7 +268,6 @@
                     )
                 )
 
-<<<<<<< HEAD
         epoch_loss = rolling_eval.loss()
         epoch_score = rolling_eval.score()
 
@@ -302,21 +280,16 @@
             second_index[second_index_key]
         ]
 
-        if not (phase == "train"):
+        if self.model_type == "probability":
+            pickle.dump(output_probability_list, prediction_file)
+        else:
             prediction_file.write(
                 "Epoch {:03d} ({}) {}: {:.4f}\n".format(
                     epoch, first_index_key, second_index_key, epoch_main_metric
                 )
             )
-            prediction_file.close()
-=======
-        if self.model_type == "probability":
-            pickle.dump(output_probability_list, prediction_file)
-        epoch_loss = running_loss / running_n
-        epoch_error_meas = running_error_meas  # running_corrects.double() / running_n
 
         prediction_file.close()
->>>>>>> 375fa624
 
         logger.info(
             "Epoch {:03d} Phase: {:10s}: Loss: {:.4f} Accuracy: {:.4f} Correct: {:d} Total: {:d}".format(
@@ -428,12 +401,7 @@
         Returns:
             run_report (dict): configuration parameters for testing with testing statistics
         """
-<<<<<<< HEAD
         if self.is_statistical_model:
-=======
-        is_statistical_model = self.model_type not in ["siamese", "probability"]
-        if is_statistical_model:
->>>>>>> 375fa624
             train_set, _ = datasets.load("train")
         else:
             self.model.load_state_dict(
@@ -492,12 +460,7 @@
         Args:
             datasets: DataSet object with datasets loaded
         """
-<<<<<<< HEAD
         if self.is_statistical_model:
-=======
-        is_statistical_model = self.model_type not in ["siamese", "probability"]
-        if is_statistical_model:
->>>>>>> 375fa624
             train_set, _ = datasets.load("train")
         else:
             self.model.load_state_dict(
